// SPDX-License-Identifier: MIT
// Copyright (c) 2025 SkillCert

use soroban_sdk::{Address, Env, Vec};

use crate::schema::{DataKey, UserCourses};

/// List all courses that a specific user has access to.
///
/// This function retrieves all courses that the specified user is enrolled in
/// or has been granted access to. If the user has no courses, it returns
/// an empty UserCourses struct.
///
/// # Arguments
///
/// * `env` - The Soroban environment
/// * `user` - The address of the user to query courses for
///
/// # Returns
///
/// Returns a `UserCourses` struct containing the user's address and a list
/// of course IDs they have access to. If no courses are found, returns
/// an empty list.
pub fn ListUserCourses(env: Env, user: Address) -> UserCourses {
    let key = DataKey::UserCourses(user.clone());
    env.storage().persistent().get(&key).unwrap_or(UserCourses {
        user,
        courses: Vec::new(&env),
    })
}

#[cfg(test)]
mod test {
    use crate::schema::DataKey;
    use crate::{CourseAccessContract, UserCourses};
    use soroban_sdk::{testutils::Address as _, vec, Address, Env, String};
<<<<<<< HEAD
=======
    use crate::schema::DataKey;
    use crate::{ListUserCourses, CourseAccessContract, UserCourses};
>>>>>>> 4d0d06bc

    #[test]
    fn Test() {
        let env: Env = Env::default();

        let contract_id: Address = env.register(CourseAccessContract, {});

        let user: Address = Address::generate(&env);
        let key: DataKey = DataKey::UserCourses(user.clone());

        let course_id: String = String::from_str(&env, "test_course_123");
        let courses: soroban_sdk::Vec<String> = vec![&env, course_id];

        let user_courses: UserCourses = UserCourses {
            user: user.clone(),
            courses: courses,
        };

        // Set up initial course data and perform test within contract context
        env.clone().as_contract(&contract_id, || {
            env.storage().persistent().set(&(key), &user_courses);

<<<<<<< HEAD
            let result: UserCourses = CourseAccessContract::list_user_courses(env, user.clone());
=======
            let result: UserCourses = ListUserCourses(env, user.clone());
>>>>>>> 4d0d06bc
            assert_eq!(result, user_courses);
        });
    }
}<|MERGE_RESOLUTION|>--- conflicted
+++ resolved
@@ -1,8 +1,6 @@
 // SPDX-License-Identifier: MIT
 // Copyright (c) 2025 SkillCert
-
 use soroban_sdk::{Address, Env, Vec};
-
 use crate::schema::{DataKey, UserCourses};
 
 /// List all courses that a specific user has access to.
@@ -21,7 +19,7 @@
 /// Returns a `UserCourses` struct containing the user's address and a list
 /// of course IDs they have access to. If no courses are found, returns
 /// an empty list.
-pub fn ListUserCourses(env: Env, user: Address) -> UserCourses {
+pub fn list_user_courses(env: Env, user: Address) -> UserCourses {
     let key = DataKey::UserCourses(user.clone());
     env.storage().persistent().get(&key).unwrap_or(UserCourses {
         user,
@@ -34,38 +32,25 @@
     use crate::schema::DataKey;
     use crate::{CourseAccessContract, UserCourses};
     use soroban_sdk::{testutils::Address as _, vec, Address, Env, String};
-<<<<<<< HEAD
-=======
-    use crate::schema::DataKey;
-    use crate::{ListUserCourses, CourseAccessContract, UserCourses};
->>>>>>> 4d0d06bc
+    use super::list_user_courses;
 
     #[test]
-    fn Test() {
+    fn test_list_user_courses() {
         let env: Env = Env::default();
-
         let contract_id: Address = env.register(CourseAccessContract, {});
-
         let user: Address = Address::generate(&env);
         let key: DataKey = DataKey::UserCourses(user.clone());
-
         let course_id: String = String::from_str(&env, "test_course_123");
         let courses: soroban_sdk::Vec<String> = vec![&env, course_id];
-
         let user_courses: UserCourses = UserCourses {
             user: user.clone(),
             courses: courses,
         };
-
+        
         // Set up initial course data and perform test within contract context
         env.clone().as_contract(&contract_id, || {
-            env.storage().persistent().set(&(key), &user_courses);
-
-<<<<<<< HEAD
-            let result: UserCourses = CourseAccessContract::list_user_courses(env, user.clone());
-=======
-            let result: UserCourses = ListUserCourses(env, user.clone());
->>>>>>> 4d0d06bc
+            env.storage().persistent().set(&key, &user_courses);
+            let result: UserCourses = list_user_courses(env, user.clone());
             assert_eq!(result, user_courses);
         });
     }
