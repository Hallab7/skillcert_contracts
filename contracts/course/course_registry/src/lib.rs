--- conflicted
+++ resolved
@@ -1,18 +1,12 @@
-<<<<<<< HEAD
+pub mod schema;
 pub mod functions;
-pub mod schema;
+
 #[cfg(test)]
 mod test;
 
-pub use functions::remove_module::course_registry_remove_module;
-pub use schema::CourseModule;
-=======
-pub mod schema;
-pub mod functions;
-
 use soroban_sdk::{contract, contractimpl, Env, String};
 
-use crate::schema::Course;
+use crate::schema::{Course, CourseModule};
 
 #[contract]
 pub struct CourseRegistry;
@@ -31,8 +25,11 @@
     pub fn get_course(env: Env, course_id: String) -> Course {
         functions::get_course::course_registry_get_course(&env, course_id)
     }
+
+    pub fn remove_module(env: Env, module_id: String) -> Result<(), &'static str> {
+        functions::remove_module::course_registry_remove_module(&env, module_id)
+    }
 }
 
 #[cfg(test)]
-mod test;
->>>>>>> 4cc15fb8
+mod test;