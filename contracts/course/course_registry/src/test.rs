--- conflicted
+++ resolved
@@ -140,118 +140,6 @@
     });
 }
 
-<<<<<<< HEAD
-#[cfg(test)]
-mod tests {
-    use soroban_sdk::{Address, Env, String, Symbol, testutils::Address as _};
-    use crate::schema::Course;
-    use crate::functions::get_course::course_registry_get_course;
-
-    #[test]
-    fn test_get_course_success() {
-        let env = Env::default();
-        
-        // Create test data
-        let course_id = String::from_str(&env, "course_123");
-        let title = String::from_str(&env, "Test Course");
-        let description = String::from_str(&env, "A test course description");
-        let creator = Address::generate(&env);
-        let published = true;
-        
-        let course = Course {
-            id: course_id.clone(),
-            title: title.clone(),
-            description: description.clone(),
-            creator: creator.clone(),
-            price: 1000,
-            category: None,
-            language: None,
-            thumbnail_url: None,
-            published,
-        };
-        
-        // Set up contract environment
-        let contract_id = env.register_contract(None, crate::CourseRegistry);
-        
-        // Store the course in the contract's storage
-        let key = Symbol::new(&env, "course");
-        env.as_contract(&contract_id, || {
-            env.storage().instance().set(&(key, course_id.clone()), &course);
-        });
-        
-        // Test the get_course function
-        let retrieved_course = env.as_contract(&contract_id, || {
-            course_registry_get_course(&env, course_id)
-        });
-        
-        // Verify the retrieved course matches the stored course
-        assert_eq!(retrieved_course.id, course.id);
-        assert_eq!(retrieved_course.title, course.title);
-        assert_eq!(retrieved_course.description, course.description);
-        assert_eq!(retrieved_course.creator, course.creator);
-        assert_eq!(retrieved_course.published, course.published);
-    }
-    
-    #[test]
-    #[should_panic(expected = "Course not found")]
-    fn test_get_course_not_found() {
-        let env = Env::default();
-        let non_existent_course_id = String::from_str(&env, "non_existent_course");
-        
-        // Set up contract environment
-        let contract_id = env.register_contract(None, crate::CourseRegistry);
-        
-        // This should panic with "Course not found"
-        env.as_contract(&contract_id, || {
-            course_registry_get_course(&env, non_existent_course_id)
-        });
-    }
-    
-    #[test]
-    fn test_get_course_with_different_course_id() {
-        let env = Env::default();
-        
-        // Create test data for a different course
-        let course_id = String::from_str(&env, "advanced_course_456");
-        let title = String::from_str(&env, "Advanced Course");
-        let description = String::from_str(&env, "An advanced course description");
-        let creator = Address::generate(&env);
-        let published = false;
-        
-        let course = Course {
-            id: course_id.clone(),
-            title: title.clone(),
-            description: description.clone(),
-            creator: creator.clone(),
-            price: 2000,
-            category: Some(String::from_str(&env, "Advanced")),
-            language: Some(String::from_str(&env, "English")),
-            thumbnail_url: None,
-            published,
-        };
-        
-        // Set up contract environment
-        let contract_id = env.register_contract(None, crate::CourseRegistry);
-        
-        // Store the course in the contract's storage
-        let key = Symbol::new(&env, "course");
-        env.as_contract(&contract_id, || {
-            env.storage().instance().set(&(key, course_id.clone()), &course);
-        });
-        
-        // Test the get_course function
-        let retrieved_course = env.as_contract(&contract_id, || {
-            course_registry_get_course(&env, course_id)
-        });
-        
-        // Verify the retrieved course matches the stored course
-        assert_eq!(retrieved_course.id, course.id);
-        assert_eq!(retrieved_course.title, course.title);
-        assert_eq!(retrieved_course.description, course.description);
-        assert_eq!(retrieved_course.creator, course.creator);
-        assert_eq!(retrieved_course.published, course.published);
-    }
-=======
 #[test]
 fn test_get_course_success() {
     let env = Env::default();
@@ -338,5 +226,4 @@
 
     assert_eq!(results.len(), 1);
     assert_eq!(results.get(0).unwrap().id, course.id);
->>>>>>> e9ba1008
 }