use soroban_sdk::{contracttype, Address, String};

#[contracttype]
#[derive(Clone, Debug, PartialEq)]
pub struct UserProfile {
    pub name: String,
    pub email: String,
    pub profession: Option<String>,
    pub goals: Option<String>,
    pub country: String,
    pub user: Address,
}

#[contracttype]
#[derive(Clone, Debug, PartialEq)]
pub enum UserRole {
    Student,
    Instructor,
    Admin,
}

#[contracttype]
#[derive(Clone, Debug, PartialEq)]
pub enum UserStatus {
    Active,
    Inactive,
    Suspended,
}

#[derive(Clone, Debug, PartialEq)]
pub struct UserFilter {
    pub role: Option<UserRole>,
    pub country: Option<String>,
    pub status: Option<UserStatus>,
}

#[contracttype]
#[derive(Clone, Debug, PartialEq)]
pub struct LightProfile {
    pub name: String,
    pub country: String,
    pub profession: Option<String>,
    pub role: UserRole,
    pub status: UserStatus,
    pub user_address: Address,
}

#[contracttype]
#[derive(Clone, Debug, PartialEq)]
pub struct AdminConfig {
    pub initialized: bool,
    pub super_admin: Address,
    pub max_page_size: u32,
    pub total_user_count: u32,
}

#[contracttype]
#[derive(Clone, Debug, PartialEq)]
pub enum DataKey {
    UserProfile(Address), // This represents the ("user_profile", user_address) key
<<<<<<< HEAD
    Admin(Address),       // Admin flag per address
=======
    UserProfileLight(Address), // Lightweight profile storage
    UsersIndex,           // List of all registered user addresses
    Admins,               // List of admin addresses
    UserRoles,            // Role assignments
    AdminConfig,          // System configuration
>>>>>>> 75fd1e96
}<|MERGE_RESOLUTION|>--- conflicted
+++ resolved
@@ -58,13 +58,10 @@
 #[derive(Clone, Debug, PartialEq)]
 pub enum DataKey {
     UserProfile(Address), // This represents the ("user_profile", user_address) key
-<<<<<<< HEAD
     Admin(Address),       // Admin flag per address
-=======
     UserProfileLight(Address), // Lightweight profile storage
     UsersIndex,           // List of all registered user addresses
     Admins,               // List of admin addresses
     UserRoles,            // Role assignments
     AdminConfig,          // System configuration
->>>>>>> 75fd1e96
 }