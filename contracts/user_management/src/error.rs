// SPDX-License-Identifier: MIT
// Copyright (c) 2025 SkillCert

use soroban_sdk::{contracterror, panic_with_error, Env};

#[contracterror]
#[derive(Copy, Clone, Debug, Eq, PartialEq, PartialOrd, Ord)]
#[repr(u32)]
pub enum Error {
    AlreadInitialized = 1,
    InvalidMaxPageSize = 2,
    SystemNotInitialized = 3,
    AccessDenied = 4,
    SuperAdminNotRegular = 5,
    OperationFailed = 6,
    MaxAdminsReached = 7,
    CannotRemoveSuperAdmin = 8,
    UserProfileExists = 9,
    NameRequired = 10,
    EmailRequired = 11,
    CountryRequired = 12,
    InvalidEmailFormat = 15,
    EmailAlreadyExists = 16,
    InvalidField = 17,
    InvalidProfilePicURL = 19,
    UserNotFound = 20,
    UserProfileNotFound = 21,
    InactiveUser = 22,
    PageParamTooLarge = 23,
<<<<<<< HEAD
    InvalidInput = 24,
    PasswordMismatch = 25,
    // Rate limiting errors
    RateLimitExceeded = 26,
    RateLimitNotConfigured = 27,
    // Password validation errors
    PasswordTooShort = 28,
    PasswordTooLong = 29,
    PasswordMissingUppercase = 30,
    PasswordMissingLowercase = 31,
    PasswordMissingDigit = 32,
    PasswordMissingSpecialChar = 33,
=======
    // Removed InvalidInput - replaced with specific validation errors below
    RequiredFieldMissing = 32,
    Unauthorized = 33
>>>>>>> 32220025
}

pub fn handle_error(env: &Env, error: Error) -> ! {
    panic_with_error!(env, error);
}<|MERGE_RESOLUTION|>--- conflicted
+++ resolved
@@ -27,24 +27,20 @@
     UserProfileNotFound = 21,
     InactiveUser = 22,
     PageParamTooLarge = 23,
-<<<<<<< HEAD
-    InvalidInput = 24,
-    PasswordMismatch = 25,
+    // Removed InvalidInput - replaced with specific validation errors below
+    RequiredFieldMissing = 24,
+    Unauthorized = 25,
     // Rate limiting errors
     RateLimitExceeded = 26,
     RateLimitNotConfigured = 27,
     // Password validation errors
-    PasswordTooShort = 28,
-    PasswordTooLong = 29,
-    PasswordMissingUppercase = 30,
-    PasswordMissingLowercase = 31,
-    PasswordMissingDigit = 32,
-    PasswordMissingSpecialChar = 33,
-=======
-    // Removed InvalidInput - replaced with specific validation errors below
-    RequiredFieldMissing = 32,
-    Unauthorized = 33
->>>>>>> 32220025
+    PasswordMismatch = 28,
+    PasswordTooShort = 29,
+    PasswordTooLong = 30,
+    PasswordMissingUppercase = 31,
+    PasswordMissingLowercase = 32,
+    PasswordMissingDigit = 33,
+    PasswordMissingSpecialChar = 34,
 }
 
 pub fn handle_error(env: &Env, error: Error) -> ! {
