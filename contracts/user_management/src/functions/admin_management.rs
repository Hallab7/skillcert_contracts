--- conflicted
+++ resolved
@@ -2,11 +2,7 @@
 // Copyright (c) 2025 SkillCert
 
 use crate::error::{handle_error, Error};
-<<<<<<< HEAD
-use crate::schema::{AdminConfig, DataKey};
-=======
 use crate::schema::{AdminConfig, DataKey, ABSOLUTE_MAX_PAGE_SIZE, DEFAULT_MAX_PAGE_SIZE, MAX_ADMINS};
->>>>>>> 53517316
 use core::iter::Iterator;
 use soroban_sdk::{Address, Env, Vec};
 
@@ -39,11 +35,7 @@
             size
         }
         // TODO: Make page size configurable through contract configuration
-<<<<<<< HEAD
-        None => 100, // Default
-=======
         None => DEFAULT_MAX_PAGE_SIZE, // Default
->>>>>>> 53517316
     };
 
     let config = AdminConfig {
